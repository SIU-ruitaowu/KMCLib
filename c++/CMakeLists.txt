# Copyright (c)  2012-2014  Mikael Leetmaa
#
# This file is part of the KMCLib project distributed under the terms of the
# GNU General Public License version 3, see <http://www.gnu.org/licenses/>.
#

cmake_minimum_required(VERSION 2.8)
project(KMCLib)

# -----------------------------------------------------------------------------
# CHECK IF USING MPI OR NOT
# -----------------------------------------------------------------------------

# Determine if this is a parallel build or not.
if(NOT MPI)
   set(MPI False
       CACHE STRING "Choose to force MPI via mpicxx or not : True or False"
       FORCE)
endif()

# If it is, set use mpicxx.
if(MPI)
  message( STATUS "== This is a parallel MPI build ==" )
  # Force using the "mpicxx" compiler wrapper.
  include(CMakeForceCompiler)
  cmake_force_cxx_compiler(${MPI} "System CXX compiler with MPI wrapping")

  # User verbosit as default when compiling in parallel.
  set( CMAKE_VERBOSE_MAKEFILE on )

  # Generate the mpiflag.h file.
  file(WRITE ${KMCLib_SOURCE_DIR}/src/mpiflag.h "#define RUNMPI true\n")

else()

  message( STATUS "== This is a serial build ==" )

  # Shut verbosity off as default in serial build mode.
  set( CMAKE_VERBOSE_MAKEFILE on )

  # Generate the mpiflag.h file.
  file(WRITE ${KMCLib_SOURCE_DIR}/src/mpiflag.h "#define RUNMPI false\n")

endif()

# -----------------------------------------------------------------------------
# SET THE COMPILER
# -----------------------------------------------------------------------------

# Check for supported compilers and set the flags.
if (${CMAKE_CXX_COMPILER_ID} MATCHES "Intel")
  message( STATUS "Using the Intel compiler" )
  set( USING_INTEL TRUE )
  set( CMAKE_CXX_FLAGS "${CMAKE_CXX_FLAGS} -Wl,-Bsymbolic -O3 -fPIC -Wall -Wextra -Werror -pedantic -std=c++0x")
  set( CMAKE_CXX_FLAGS_DEBUG "-g -pg" )
  set( CMAKE_CXX_FLAGS_RELEASE  "" )
  set( CMAKE_CXX_FLAGS_RELWITHDEBINFO  "-g -pg" )

elseif (CMAKE_COMPILER_IS_GNUCXX)
  # Do not use -Bsymbolic-functions with g++ on Mac OS X
  if (${CMAKE_SYSTEM_NAME} MATCHES "Darwin")
<<<<<<< HEAD
    set( CMAKE_CXX_FLAGS "${CMAKE_CXX_FLAGS} -O3 -ffast-math -fPIC -Wall -Wextra -Werror -pedantic -std=c++0x")
  else()
    set( CMAKE_CXX_FLAGS "${CMAKE_CXX_FLAGS} -Wl,-Bsymbolic -O3 -ffast-math -fPIC -Wall -Wextra -Werror -pedantic -std=c++0x")
=======
    set( CMAKE_CXX_FLAGS "${CMAKE_CXX_FLAGS} -O3 -fPIC -Wall -Wextra -Werror -pedantic -std=c++0x")
  else()
    set( CMAKE_CXX_FLAGS "${CMAKE_CXX_FLAGS} -Wl,-Bsymbolic -O3 -fPIC -Wall -Wextra -Werror -pedantic -std=c++0x")
>>>>>>> 3030fb44
  endif()

  set( CMAKE_CXX_FLAGS_DEBUG "-g -pg" )
  set( CMAKE_CXX_FLAGS_RELEASE  "" )
  set( CMAKE_CXX_FLAGS_RELWITHDEBINFO  "" )

  # Allow for unused parameters.
  add_definitions( -Wno-unused-parameter )

  if(MPI)
    message( STATUS "Using g++ via ${MPI}" )
    # Workaround for known mpich c++ bug.
    add_definitions( -DMPICH_IGNORE_CXX_SEEK )
    add_definitions( -DMPICH_SKIP_MPICXX )
    add_definitions( -Wno-long-long )
  endif()

# Only g++ supported.
else()
  message( FATAL_ERROR "Invalid CXX compiler. Make sure you have g++ installed" )
endif()

# Includsion from the source.
include_directories( ${KMCLib_SOURCE_DIR}/src )
include_directories( ${KMCLib_SOURCE_DIR}/externals/include )


# -----------------------------------------------------------------------------
# ADD THE SRC TARGET
# -----------------------------------------------------------------------------

add_subdirectory(src)

# -----------------------------------------------------------------------------
# ADD THE CUSTOM TARGET
# -----------------------------------------------------------------------------

add_subdirectory(custom)

# -----------------------------------------------------------------------------
# ADD THE TESTS TARGET
# -----------------------------------------------------------------------------

add_subdirectory(unittest)

# -----------------------------------------------------------------------------
# ADD THE WRAPPINGS
# -----------------------------------------------------------------------------

add_subdirectory(wrap)

# -----------------------------------------------------------------------------
# ADD THE INSTALL TARGET
# -----------------------------------------------------------------------------

install( FILES
               ${CMAKE_BINARY_DIR}/wrap/Backend.py
               ${CMAKE_BINARY_DIR}/wrap/_Backend.so
               ${CMAKE_BINARY_DIR}/wrap/Custom.py
               ${CMAKE_BINARY_DIR}/wrap/_Custom.so
         DESTINATION
               ${CMAKE_BINARY_DIR}/../../python/src/KMCLib/Backend/ )<|MERGE_RESOLUTION|>--- conflicted
+++ resolved
@@ -59,15 +59,9 @@
 elseif (CMAKE_COMPILER_IS_GNUCXX)
   # Do not use -Bsymbolic-functions with g++ on Mac OS X
   if (${CMAKE_SYSTEM_NAME} MATCHES "Darwin")
-<<<<<<< HEAD
     set( CMAKE_CXX_FLAGS "${CMAKE_CXX_FLAGS} -O3 -ffast-math -fPIC -Wall -Wextra -Werror -pedantic -std=c++0x")
   else()
     set( CMAKE_CXX_FLAGS "${CMAKE_CXX_FLAGS} -Wl,-Bsymbolic -O3 -ffast-math -fPIC -Wall -Wextra -Werror -pedantic -std=c++0x")
-=======
-    set( CMAKE_CXX_FLAGS "${CMAKE_CXX_FLAGS} -O3 -fPIC -Wall -Wextra -Werror -pedantic -std=c++0x")
-  else()
-    set( CMAKE_CXX_FLAGS "${CMAKE_CXX_FLAGS} -Wl,-Bsymbolic -O3 -fPIC -Wall -Wextra -Werror -pedantic -std=c++0x")
->>>>>>> 3030fb44
   endif()
 
   set( CMAKE_CXX_FLAGS_DEBUG "-g -pg" )
