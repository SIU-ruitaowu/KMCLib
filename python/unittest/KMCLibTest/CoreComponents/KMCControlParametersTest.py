--- conflicted
+++ resolved
@@ -1,7 +1,7 @@
 """ Module for testing the KMCControlParameters class. """
 
 
-# Copyright (c)  2012-2013  Mikael Leetmaa
+# Copyright (c)  2012-2015  Mikael Leetmaa
 #
 # This file is part of the KMCLib project distributed under the terms of the
 # GNU General Public License version 3, see <http://www.gnu.org/licenses/>.
@@ -31,11 +31,7 @@
         self.assertEqual(control_params.dumpInterval(), 1)
         self.assertEqual(control_params.seed(), 1)
         self.assertTrue(control_params.timeSeed())
-<<<<<<< HEAD
-        self.assertTrue(control_params.dumpTimeInterval() is None)
-=======
         self.assertEqual(control_params.rngType(), Backend.MT)
->>>>>>> 2fcfca7a
 
         # Non-default construction.
         control_params = KMCControlParameters(number_of_steps=2000000,
