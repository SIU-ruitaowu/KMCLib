--- conflicted
+++ resolved
@@ -1,7 +1,7 @@
 """ Module for holding common printing utility functions. """
 
 
-# Copyright (c)  2013-2014  Mikael Leetmaa
+# Copyright (c)  2013-2015  Mikael Leetmaa
 #
 # This file is part of the KMCLib project distributed under the terms of the
 # GNU General Public License version 3, see <http://www.gnu.org/licenses/>.
@@ -44,12 +44,8 @@
 
     # Write.
     prettyPrint("# -----------------------------------------------------------------------------", output)
-<<<<<<< HEAD
     prettyPrint("# KMCLib version 2.0.a0-devel", output)
     prettyPrint("# **WARNING** This is a potentially broken development version of KMCLib.", output)
-=======
-    prettyPrint("# KMCLib version 1.1-b1", output)
->>>>>>> 2fcfca7a
     prettyPrint("# Distributed under the GPLv3 license", output)
     prettyPrint("# Copyright (C)  2012-2015  Mikael Leetmaa", output)
     prettyPrint("# Developed by Mikael Leetmaa <leetmaa@kth.se>", output)
